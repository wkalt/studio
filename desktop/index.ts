--- conflicted
+++ resolved
@@ -14,11 +14,7 @@
 } from "electron-devtools-installer";
 import { autoUpdater } from "electron-updater";
 import fs from "fs";
-<<<<<<< HEAD
-import { URL } from "url";
-=======
 import { URL } from "universal-url";
->>>>>>> d53ee730
 
 import { APP_NAME, APP_VERSION, APP_HOMEPAGE } from "@foxglove-studio/app/constants";
 import Logger from "@foxglove/log";
